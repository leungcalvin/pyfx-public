"""Miscellaneous utilities for PyFX."""
from difxcalc_wrapper import telescopes
import h5py
CALCFILE_DIR = '/scratch/calvin' # where .calc files are temporarily saved during CorrJobs

def station_from_bbdata(bbdata):
    """Returns station name for use with difxcalc"""
    method = 'index_map'
    if method == 'index_map':
        first_three_inputs = [s.decode('utf-8')[0:3] for s in bbdata.index_map['input']['correlator_input'][0:3]]
        prefixes = {'FCC':'chime',
                    'FCA':'kko',
                    'FCB':'gbo',
                    'TON':'tone'}
        for key in prefixes.keys():
            if key in first_three_inputs:
                return prefixes[key]
    # if we have not found anything so far, try another method
    method = 'gains'
    if method == 'gains':
        names = {'kko':'kko',
                 'pco':'kko',
                 'chime':'chime',
                 'tone':'tone',
                 'gbo':'gbo'}
        for key in names.keys():
            if key in bbdata.attrs['gain_cal_h5']:
                return names[key]
    return 'algon' # because this is the weird child

def get_all_time0(bbdata_filename, method = 'single'):
    """Bypass caput slicing to read data["time0"]"""
    if method == 'single': # only handle all frequencies in a single file for now. TODO: do this with a caput Reader.
        with h5py.File(bbdata_filename, mode = 'r') as f:
            return f['time0'][:].copy()
    if method == 'multiple':
        raise NotImplementedError('Should probably grep the filepath for something like baseband_XXX_FREQID and read them in a loop')

def get_all_im_freq(bbdata_filename, method = 'single'):
    """Bypass caput slicing to read data.index_map['freq']"""
    if method == 'single': # only handle all frequencies in a single file for now. TODO: do this with a caput Reader.
        with h5py.File(bbdata_filename,mode = 'r') as f:
            return f['index_map/freq'][:].copy()
    if method == 'multiple':
        raise NotImplementedError('Should probably grep the filepath for something like baseband_XXX_FREQID and read them in a loop')

<<<<<<< HEAD
=======
def choose_beam_idx_from_pointing(pointing_ra, pointing_dec, tiedbeam_ra, tiedbeam_dec,tolerance_deg = 2/60):
    assert type(pointing_ra) is float, "One pointing a time!"
    assert type(pointing_dec) is float, "One pointing at a time!"
    pairwise_distances_deg = ((pointing_ra - tiedbeam_ra)**2 + (pointing_dec - tiedbeam_dec)**2 * np.cos(pointing_dec * np.pi / 180) **2 )**0.5
    assert np.min(pairwise_distances_deg) < tolerance_deg, "No suitable beam found for correlator pointing."
    return np.argmin(pairwise_distances_deg)

>>>>>>> 73f2bf24
def get_ntime(bbdata_filename):
    with h5py.File(bbdata_filename, mode = 'r') as f:
        return f['tiedbeam_baseband'].shape[-1]
    return <|MERGE_RESOLUTION|>--- conflicted
+++ resolved
@@ -44,8 +44,6 @@
     if method == 'multiple':
         raise NotImplementedError('Should probably grep the filepath for something like baseband_XXX_FREQID and read them in a loop')
 
-<<<<<<< HEAD
-=======
 def choose_beam_idx_from_pointing(pointing_ra, pointing_dec, tiedbeam_ra, tiedbeam_dec,tolerance_deg = 2/60):
     assert type(pointing_ra) is float, "One pointing a time!"
     assert type(pointing_dec) is float, "One pointing at a time!"
@@ -53,7 +51,6 @@
     assert np.min(pairwise_distances_deg) < tolerance_deg, "No suitable beam found for correlator pointing."
     return np.argmin(pairwise_distances_deg)
 
->>>>>>> 73f2bf24
 def get_ntime(bbdata_filename):
     with h5py.File(bbdata_filename, mode = 'r') as f:
         return f['tiedbeam_baseband'].shape[-1]
