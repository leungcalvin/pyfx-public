import numpy as np
import astropy.coordinates as ac
import astropy.units as un
from baseband_analysis.core import BBData
from baseband_analysis.core.sampling import fill_waterfall

from pyfx import corr_job_pycalc

chime_file='/arc/projects/chime_frb/shiona/public/pyfx_test_files/astro_256150292_multibeam_LOFAR_L725386_24.2440833_47.8580556_chime.h5'
kko_file='/arc/projects/chime_frb/shiona/public/pyfx_test_files/astro_256150292_multibeam_LOFAR_L725386_24.2440833_47.8580556_kko.h5'
FLOAT64_PRECISION = 2 * 2**-22 #our times should be this good: https://www.leebutterman.com/2021/02/01/store-your-unix-epoch-times-as-float64.html

chime = ac.EarthLocation.from_geocentric(
    x = -2059166.313 * un.m,
    y = -3621302.972 * un.m,
    z =  4814304.113 * un.m)
chime.info.name = 'chime'

kko = ac.EarthLocation.from_geocentric(
    x = (-2111738.254-10.283) * un.m,
    y = (-3581458.222+4.515) * un.m, 
    z = (4821611.987-3.078) * un.m) 
kko.info.name = 'kko'

def test_corr_job_runs_filled():
    chime_bbdata = BBData.from_file(chime_file)
    out_bbdata = BBData.from_file(kko_file)
    ra=np.atleast_1d(chime_bbdata['tiedbeam_locations']['ra'][0])
    dec=np.atleast_1d(chime_bbdata['tiedbeam_locations']['dec'][0])
    telescopes = [chime,kko]
    fill_waterfall(chime_bbdata, write=True)
    fill_waterfall(out_bbdata, write=True)
<<<<<<< HEAD
    ncp_job = corr_job_pycalc.CorrJob([chime_file,kko_file],
        ras = np.array(chime_bbdata['tiedbeam_locations']['ra'][0]),
        decs = np.array(chime_bbdata['tiedbeam_locations']['dec'][0])
                   )
=======
    ncp_job = corr_job.CorrJob([chime_file,kko_file],telescopes=telescopes,
        ras = ra,
        decs = dec,
        source_names=np.atleast_1d(["NCP"])
        )

>>>>>>> a13557ad
    t,w,r = ncp_job.define_scan_params(
        ref_station = 'chime',
        start_or_toa = 'start',
        t0f0 = ('start','top'),
        time_spacing = 'even',
        freq_offset_mode = 'bbdata',
        Window = np.ones(1024) * chime_bbdata.ntime // 10,
        r_ij = np.ones(1024),
        period_frames = chime_bbdata.ntime // 10,
        num_scans_before = 10,
        num_scans_after = 8,
    )
    nstation, nfreq, npointing, ntime = (2, 1024, 1, 10 + 8 + 1)
    assert t.shape == (nstation, nfreq, npointing, ntime)
    assert (np.abs(t[0,:,0,0] - chime_bbdata['time0']['ctime'][:]) < FLOAT64_PRECISION).all(), "Expected start times to start at the BBData edge for the reference station"
    assert w.shape == (nfreq, npointing, ntime)
    assert r.shape == (nfreq, npointing, ntime)

def test_corr_job_runs_no_fill():
    """Same as the above, but no fill_waterfall"""
    chime_bbdata = BBData.from_file(chime_file)
    out_bbdata = BBData.from_file(kko_file)
<<<<<<< HEAD
    ncp_job = corr_job_pycalc.CorrJob([chime_file,kko_file],
        ras = np.array(chime_bbdata['tiedbeam_locations']['ra'][0]),
        decs = np.array(chime_bbdata['tiedbeam_locations']['dec'][0])
                   )
=======
    ra=np.atleast_1d(chime_bbdata['tiedbeam_locations']['ra'][0])
    dec=np.atleast_1d(chime_bbdata['tiedbeam_locations']['dec'][0])
    telescopes = [chime,kko]
    ncp_job = corr_job.CorrJob([chime_file,kko_file],telescopes=telescopes,
        ras = ra,
        decs = dec,
        source_names=np.atleast_1d(["NCP"])
        )
>>>>>>> a13557ad
    t,w,r = ncp_job.define_scan_params(
        ref_station = 'chime',
        start_or_toa = 'start',
        t0f0 = ('start','top'),
        time_spacing = 'even',
        freq_offset_mode = 'bbdata',
        Window = np.ones(1024) * chime_bbdata.ntime // 10,
        r_ij = np.ones(1024),
        period_frames = chime_bbdata.ntime // 10,
        num_scans_before = 10,
        num_scans_after = 8,
    )
    nstation, nfreq, npointing, ntime = (2, 1024, 1, 10 + 8 + 1)
    freqs_present_chime = chime_bbdata.index_map['freq']['id'][:]
    freqs_present_kko = out_bbdata.index_map['freq']['id'][:]
    assert t.shape == (nstation, nfreq, npointing, ntime)
    assert (np.abs(t[0,freqs_present_chime,0,0] - chime_bbdata['time0']['ctime'][:]) < FLOAT64_PRECISION).all(), "Expected start times to start at the BBData edge for the reference station"
    assert w.shape == (nfreq, npointing, ntime)
    assert r.shape == (nfreq, npointing, ntime)<|MERGE_RESOLUTION|>--- conflicted
+++ resolved
@@ -4,7 +4,7 @@
 from baseband_analysis.core import BBData
 from baseband_analysis.core.sampling import fill_waterfall
 
-from pyfx import corr_job_pycalc
+from pyfx import corr_job
 
 chime_file='/arc/projects/chime_frb/shiona/public/pyfx_test_files/astro_256150292_multibeam_LOFAR_L725386_24.2440833_47.8580556_chime.h5'
 kko_file='/arc/projects/chime_frb/shiona/public/pyfx_test_files/astro_256150292_multibeam_LOFAR_L725386_24.2440833_47.8580556_kko.h5'
@@ -30,19 +30,12 @@
     telescopes = [chime,kko]
     fill_waterfall(chime_bbdata, write=True)
     fill_waterfall(out_bbdata, write=True)
-<<<<<<< HEAD
-    ncp_job = corr_job_pycalc.CorrJob([chime_file,kko_file],
-        ras = np.array(chime_bbdata['tiedbeam_locations']['ra'][0]),
-        decs = np.array(chime_bbdata['tiedbeam_locations']['dec'][0])
-                   )
-=======
     ncp_job = corr_job.CorrJob([chime_file,kko_file],telescopes=telescopes,
         ras = ra,
         decs = dec,
         source_names=np.atleast_1d(["NCP"])
         )
 
->>>>>>> a13557ad
     t,w,r = ncp_job.define_scan_params(
         ref_station = 'chime',
         start_or_toa = 'start',
@@ -65,12 +58,6 @@
     """Same as the above, but no fill_waterfall"""
     chime_bbdata = BBData.from_file(chime_file)
     out_bbdata = BBData.from_file(kko_file)
-<<<<<<< HEAD
-    ncp_job = corr_job_pycalc.CorrJob([chime_file,kko_file],
-        ras = np.array(chime_bbdata['tiedbeam_locations']['ra'][0]),
-        decs = np.array(chime_bbdata['tiedbeam_locations']['dec'][0])
-                   )
-=======
     ra=np.atleast_1d(chime_bbdata['tiedbeam_locations']['ra'][0])
     dec=np.atleast_1d(chime_bbdata['tiedbeam_locations']['dec'][0])
     telescopes = [chime,kko]
@@ -79,7 +66,6 @@
         decs = dec,
         source_names=np.atleast_1d(["NCP"])
         )
->>>>>>> a13557ad
     t,w,r = ncp_job.define_scan_params(
         ref_station = 'chime',
         start_or_toa = 'start',
